--- conflicted
+++ resolved
@@ -8,7 +8,10 @@
 		TRANSCRIPTION_SERVICES,
 		type TranscriptionService,
 	} from '$lib/constants';
-	import { isTranscriptionServiceConfigured, getSelectedTranscriptionService } from '$lib/settings/transcription-validation';
+	import {
+		isTranscriptionServiceConfigured,
+		getSelectedTranscriptionService,
+	} from '$lib/settings/transcription-validation';
 	import { CheckIcon, MicIcon, SettingsIcon } from 'lucide-svelte';
 	import WhisperingButton from '$lib/components/WhisperingButton.svelte';
 	import { Badge } from '$lib/components/ui/badge';
@@ -16,32 +19,7 @@
 
 	let { class: className }: { class?: string } = $props();
 
-<<<<<<< HEAD
 	const selectedService = $derived(getSelectedTranscriptionService());
-=======
-	const selectedService = $derived(
-		TRANSCRIPTION_SERVICES.find(
-			(s) =>
-				s.id === settings.value['transcription.selectedTranscriptionService'],
-		),
-	);
-
-	function isServiceConfigured(service: TranscriptionService) {
-		switch (service.type) {
-			case 'api': {
-				const apiKey = settings.value[service.apiKeyField];
-				return apiKey && apiKey !== '';
-			}
-			case 'server': {
-				const url = settings.value[service.serverUrlField];
-				return url && url !== '';
-			}
-			default: {
-				return true;
-			}
-		}
-	}
->>>>>>> 92ca23a6
 
 	function getSelectedModelName(service: TranscriptionService) {
 		if (service.type !== 'api') return null;
